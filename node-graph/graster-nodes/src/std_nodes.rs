--- conflicted
+++ resolved
@@ -177,23 +177,10 @@
 					}
 				}
 			}
-<<<<<<< HEAD
-		}
-
-		// Add this instance to the result table
-		result_table.push(Instance {
-			instance: Raster::new_cpu(image),
-			mask: None,
-			transform,
-			alpha_blending,
-			source_node_id: None,
-		});
-	}
-=======
->>>>>>> 890da6a3
 
 			Some(Instance {
 				instance: Raster::new_cpu(image),
+				mask: None,
 				transform,
 				alpha_blending,
 				source_node_id: None,
