use dyn_any::DynAny;
use glam::{DAffine2, DVec2};
use graphene_core::subpath::{ManipulatorGroup, PathSegPoints, Subpath, pathseg_points};
use graphene_core::table::{Table, TableRow, TableRowRef};
use graphene_core::vector::algorithms::merge_by_distance::MergeByDistanceExt;
use graphene_core::vector::style::Fill;
use graphene_core::vector::{PointId, Vector};
use graphene_core::{Color, Ctx, Graphic};
pub use path_bool as path_bool_lib;
use path_bool::{FillRule, PathBooleanOperation};
use std::ops::Mul;

// TODO: Fix boolean ops to work by removing .transform() and .one_instnace_*() calls,
// TODO: since before we used a Vec of single-row tables and now we use a single table
// TODO: with multiple rows while still assuming a single row for the boolean operations.

#[derive(Default, Debug, Clone, Copy, PartialEq, Eq, serde::Serialize, serde::Deserialize, Hash, DynAny, specta::Type, node_macro::ChoiceType)]
#[widget(Radio)]
pub enum BooleanOperation {
	#[default]
	#[icon("BooleanUnion")]
	Union,
	#[icon("BooleanSubtractFront")]
	SubtractFront,
	#[icon("BooleanSubtractBack")]
	SubtractBack,
	#[icon("BooleanIntersect")]
	Intersect,
	#[icon("BooleanDifference")]
	Difference,
}

/// Combines the geometric forms of one or more closed paths into a new vector path that results from cutting or joining the paths by the chosen method.
#[node_macro::node(category(""))]
async fn boolean_operation<I: Into<Table<Graphic>> + 'n + Send + Clone>(
	_: impl Ctx,
	/// The table of vector paths to perform the boolean operation on. Nested tables are automatically flattened.
	#[implementations(Table<Graphic>, Table<Vector>)]
	content: I,
	/// Which boolean operation to perform on the paths.
	///
	/// Union combines all paths while cutting out overlapping areas (even the interiors of a single path).
	/// Subtraction cuts overlapping areas out from the last (Subtract Front) or first (Subtract Back) path.
	/// Intersection cuts away all but the overlapping areas shared by every path.
	/// Difference cuts away the overlapping areas shared by every path, leaving only the non-overlapping areas.
	operation: BooleanOperation,
) -> Table<Vector> {
	let content = content.into();

	// The first index is the bottom of the stack
	let mut result_vector_table = boolean_operation_on_vector_table(flatten_vector(&content).iter(), operation);

	// Replace the transformation matrix with a mutation of the vector points themselves
	if let Some(result_vector) = result_vector_table.iter_mut().next() {
		let transform = *result_vector.transform;
		*result_vector.transform = DAffine2::IDENTITY;

		Vector::transform(result_vector.element, transform);
		result_vector.element.style.set_stroke_transform(DAffine2::IDENTITY);
		result_vector.element.upstream_nested_layers = Some(content.clone());

		// Clean up the boolean operation result by merging duplicated points
		result_vector.element.merge_by_distance_spatial(*result_vector.transform, 0.0001);
	}

	result_vector_table
}

fn boolean_operation_on_vector_table<'a>(vector: impl DoubleEndedIterator<Item = TableRowRef<'a, Vector>> + Clone, boolean_operation: BooleanOperation) -> Table<Vector> {
	match boolean_operation {
		BooleanOperation::Union => union(vector),
		BooleanOperation::SubtractFront => subtract(vector),
		BooleanOperation::SubtractBack => subtract(vector.rev()),
		BooleanOperation::Intersect => intersect(vector),
		BooleanOperation::Difference => difference(vector),
	}
}

fn union<'a>(vector: impl DoubleEndedIterator<Item = TableRowRef<'a, Vector>>) -> Table<Vector> {
	// Reverse the vector table rows so that the result style is the style of the first vector row
	let mut vector_reversed = vector.rev();

	let mut result_vector_table = Table::new_from_row(vector_reversed.next().map(|x| x.into_cloned()).unwrap_or_default());
	let mut first_row = result_vector_table.iter_mut().next().expect("Expected the one row we just pushed");

	// Loop over all vector table rows and union it with the result
	let default = TableRow::default();
	let mut second_vector = Some(vector_reversed.next().unwrap_or(default.as_ref()));
	while let Some(lower_vector) = second_vector {
		let transform_of_lower_into_space_of_upper = first_row.transform.inverse() * *lower_vector.transform;

		let result = &mut first_row.element;

		let upper_path_string = to_path(result, DAffine2::IDENTITY);
		let lower_path_string = to_path(lower_vector.element, transform_of_lower_into_space_of_upper);

		#[allow(unused_unsafe)]
		let boolean_operation_string = unsafe { boolean_union(upper_path_string, lower_path_string) };
		let boolean_operation_result = from_path(&boolean_operation_string);

		result.colinear_manipulators = boolean_operation_result.colinear_manipulators;
		result.point_domain = boolean_operation_result.point_domain;
		result.segment_domain = boolean_operation_result.segment_domain;
		result.region_domain = boolean_operation_result.region_domain;

		second_vector = vector_reversed.next();
	}

	result_vector_table
}

fn subtract<'a>(vector: impl Iterator<Item = TableRowRef<'a, Vector>>) -> Table<Vector> {
	let mut vector = vector.into_iter();

	let mut result_vector_table = Table::new_from_row(vector.next().map(|x| x.into_cloned()).unwrap_or_default());
	let mut first_row = result_vector_table.iter_mut().next().expect("Expected the one row we just pushed");
	let first_row_transform = if first_row.transform.matrix2.determinant() != 0. {
		first_row.transform.inverse()
	} else {
		DAffine2::IDENTITY
	};

	let mut next_vector = vector.next();

	while let Some(lower_vector) = next_vector {
		let transform_of_lower_into_space_of_upper = first_row_transform * *lower_vector.transform;

		let result = &mut first_row.element;

		let upper_path_string = to_path(result, DAffine2::IDENTITY);
		let lower_path_string = to_path(lower_vector.element, transform_of_lower_into_space_of_upper);

		#[allow(unused_unsafe)]
		let boolean_operation_string = unsafe { boolean_subtract(upper_path_string, lower_path_string) };
		let boolean_operation_result = from_path(&boolean_operation_string);

		result.colinear_manipulators = boolean_operation_result.colinear_manipulators;
		result.point_domain = boolean_operation_result.point_domain;
		result.segment_domain = boolean_operation_result.segment_domain;
		result.region_domain = boolean_operation_result.region_domain;

		next_vector = vector.next();
	}

	result_vector_table
}

fn intersect<'a>(vector: impl DoubleEndedIterator<Item = TableRowRef<'a, Vector>>) -> Table<Vector> {
	let mut vector = vector.rev();

	let mut result_vector_table = Table::new_from_row(vector.next().map(|x| x.into_cloned()).unwrap_or_default());
	let mut first_row = result_vector_table.iter_mut().next().expect("Expected the one row we just pushed");

	let default = TableRow::default();
	let mut second_vector = Some(vector.next().unwrap_or(default.as_ref()));

	// For each vector table row, set the result to the intersection of that path and the current result
	while let Some(lower_vector) = second_vector {
		let transform_of_lower_into_space_of_upper = first_row.transform.inverse() * *lower_vector.transform;

		let result = &mut first_row.element;

		let upper_path_string = to_path(result, DAffine2::IDENTITY);
		let lower_path_string = to_path(lower_vector.element, transform_of_lower_into_space_of_upper);

		#[allow(unused_unsafe)]
		let boolean_operation_string = unsafe { boolean_intersect(upper_path_string, lower_path_string) };
		let boolean_operation_result = from_path(&boolean_operation_string);

		result.colinear_manipulators = boolean_operation_result.colinear_manipulators;
		result.point_domain = boolean_operation_result.point_domain;
		result.segment_domain = boolean_operation_result.segment_domain;
		result.region_domain = boolean_operation_result.region_domain;
		second_vector = vector.next();
	}

	result_vector_table
}

fn difference<'a>(vector: impl DoubleEndedIterator<Item = TableRowRef<'a, Vector>> + Clone) -> Table<Vector> {
	let mut vector_iter = vector.clone().rev();
	let mut any_intersection = TableRow::default();
	let default = TableRow::default();
	let mut second_vector = Some(vector_iter.next().unwrap_or(default.as_ref()));

	// Find where all vector table row paths intersect at least once
	while let Some(lower_vector) = second_vector {
		let filtered_vector = vector.clone().filter(|v| *v != lower_vector).collect::<Vec<_>>().into_iter();
		let unioned = boolean_operation_on_vector_table(filtered_vector, BooleanOperation::Union);
		let first_row = unioned.iter().next().expect("Expected at least one row after the boolean union");

		let transform_of_lower_into_space_of_upper = first_row.transform.inverse() * *lower_vector.transform;

		let upper_path_string = to_path(first_row.element, DAffine2::IDENTITY);
		let lower_path_string = to_path(lower_vector.element, transform_of_lower_into_space_of_upper);

		#[allow(unused_unsafe)]
		let boolean_intersection_string = unsafe { boolean_intersect(upper_path_string, lower_path_string) };
<<<<<<< HEAD
		let mut instance = from_path(&boolean_intersection_string);
		instance.style = first_instance.instance.style.clone();
		let boolean_intersection_result = Instance {
			instance,
			mask: None,
			transform: *first_instance.transform,
			alpha_blending: *first_instance.alpha_blending,
			source_node_id: *first_instance.source_node_id,
=======
		let mut element = from_path(&boolean_intersection_string);
		element.style = first_row.element.style.clone();
		let boolean_intersection_result = TableRow {
			element,
			transform: *first_row.transform,
			alpha_blending: *first_row.alpha_blending,
			source_node_id: *first_row.source_node_id,
>>>>>>> be3de511
		};

		let transform_of_lower_into_space_of_upper = boolean_intersection_result.transform.inverse() * any_intersection.transform;

		let upper_path_string = to_path(&boolean_intersection_result.element, DAffine2::IDENTITY);
		let lower_path_string = to_path(&any_intersection.element, transform_of_lower_into_space_of_upper);

		#[allow(unused_unsafe)]
		let union_result = from_path(&unsafe { boolean_union(upper_path_string, lower_path_string) });
		any_intersection.element = union_result;

		any_intersection.transform = boolean_intersection_result.transform;
		any_intersection.element.style = boolean_intersection_result.element.style.clone();
		any_intersection.alpha_blending = boolean_intersection_result.alpha_blending;

		second_vector = vector_iter.next();
	}

	// Subtract the area where they intersect at least once from the union of all vector paths
	let union = boolean_operation_on_vector_table(vector, BooleanOperation::Union);
	boolean_operation_on_vector_table(union.iter().chain(std::iter::once(any_intersection.as_ref())), BooleanOperation::SubtractFront)
}

fn flatten_vector(graphic_table: &Table<Graphic>) -> Table<Vector> {
	graphic_table
		.iter()
		.flat_map(|element| {
			match element.element.clone() {
				Graphic::Vector(vector) => {
					// Apply the parent graphic's transform to each element of the vector table
					vector
						.into_iter()
						.map(|mut sub_vector| {
							sub_vector.transform = *element.transform * sub_vector.transform;

							sub_vector
						})
						.collect::<Vec<_>>()
				}
				Graphic::RasterCPU(image) => {
					let make_row = |transform| {
						// Convert the image frame into a rectangular subpath with the image's transform
						let mut subpath = Subpath::new_rect(DVec2::ZERO, DVec2::ONE);
						subpath.apply_transform(transform);

						// Create a vector table row from the rectangular subpath, with a default black fill
						let mut element = Vector::from_subpath(subpath);
						element.style.set_fill(Fill::Solid(Color::BLACK));

						TableRow { element, ..Default::default() }
					};

					// Apply the parent graphic's transform to each raster element
					image.iter().map(|row| make_row(*element.transform * *row.transform)).collect::<Vec<_>>()
				}
				Graphic::RasterGPU(image) => {
					let make_row = |transform| {
						// Convert the image frame into a rectangular subpath with the image's transform
						let mut subpath = Subpath::new_rect(DVec2::ZERO, DVec2::ONE);
						subpath.apply_transform(transform);

						// Create a vector table row from the rectangular subpath, with a default black fill
						let mut element = Vector::from_subpath(subpath);
						element.style.set_fill(Fill::Solid(Color::BLACK));

						TableRow { element, ..Default::default() }
					};

					// Apply the parent graphic's transform to each raster element
					image.iter().map(|row| make_row(*element.transform * *row.transform)).collect::<Vec<_>>()
				}
				Graphic::Graphic(mut graphic) => {
					// Apply the parent graphic's transform to each element of inner table
					for sub_element in graphic.iter_mut() {
						*sub_element.transform = *element.transform * *sub_element.transform;
					}

					// Recursively flatten the inner table into the output vector table
					let unioned = boolean_operation_on_vector_table(flatten_vector(&graphic).iter(), BooleanOperation::Union);

					unioned.into_iter().collect::<Vec<_>>()
				}
				Graphic::Color(color) => color
					.into_iter()
					.map(|row| {
						let mut element = Vector::default();
						element.style.set_fill(Fill::Solid(row.element));
						element.style.set_stroke_transform(DAffine2::IDENTITY);

						TableRow {
							element,
							transform: row.transform,
							alpha_blending: row.alpha_blending,
							source_node_id: row.source_node_id,
						}
					})
					.collect::<Vec<_>>(),
				Graphic::Gradient(gradient) => gradient
					.into_iter()
					.map(|row| {
						let mut element = Vector::default();
						element.style.set_fill(Fill::Gradient(graphene_core::gradient::Gradient {
							stops: row.element,
							..Default::default()
						}));
						element.style.set_stroke_transform(DAffine2::IDENTITY);

						TableRow {
							element,
							transform: row.transform,
							alpha_blending: row.alpha_blending,
							source_node_id: row.source_node_id,
						}
					})
					.collect::<Vec<_>>(),
			}
		})
		.collect()
}

fn to_path(vector: &Vector, transform: DAffine2) -> Vec<path_bool::PathSegment> {
	let mut path = Vec::new();
	for subpath in vector.stroke_bezier_paths() {
		to_path_segments(&mut path, &subpath, transform);
	}
	path
}

fn to_path_segments(path: &mut Vec<path_bool::PathSegment>, subpath: &Subpath<PointId>, transform: DAffine2) {
	use path_bool::PathSegment;
	let mut global_start = None;
	let mut global_end = DVec2::ZERO;

	for bezier in subpath.iter() {
		const EPS: f64 = 1e-8;
		let transform_point = |pos: DVec2| transform.transform_point2(pos).mul(EPS.recip()).round().mul(EPS);

		let PathSegPoints { p0, p1, p2, p3 } = pathseg_points(bezier);

		let p0 = transform_point(p0);
		let p1 = p1.map(transform_point);
		let p2 = p2.map(transform_point);
		let p3 = transform_point(p3);

		if global_start.is_none() {
			global_start = Some(p0);
		}
		global_end = p3;

		let segment = match (p1, p2) {
			(None, None) => PathSegment::Line(p0, p3),
			(None, Some(p2)) | (Some(p2), None) => PathSegment::Quadratic(p0, p2, p3),
			(Some(p1), Some(p2)) => PathSegment::Cubic(p0, p1, p2, p3),
		};

		path.push(segment);
	}
	if let Some(start) = global_start {
		path.push(PathSegment::Line(global_end, start));
	}
}

fn from_path(path_data: &[Path]) -> Vector {
	const EPSILON: f64 = 1e-5;

	fn is_close(a: DVec2, b: DVec2) -> bool {
		(a - b).length_squared() < EPSILON * EPSILON
	}

	let mut all_subpaths = Vec::new();

	for path in path_data.iter().filter(|path| !path.is_empty()) {
		let cubics: Vec<[DVec2; 4]> = path.iter().map(|segment| segment.to_cubic()).collect();
		let mut manipulators_list = Vec::new();
		let mut current_start = None;

		for (index, cubic) in cubics.iter().enumerate() {
			let [start, handle1, handle2, end] = *cubic;

			if current_start.is_none() || !is_close(start, current_start.unwrap()) {
				// Start a new subpath
				if !manipulators_list.is_empty() {
					all_subpaths.push(Subpath::new(std::mem::take(&mut manipulators_list), true));
				}
				// Use the correct in-handle (None) and out-handle for the start point
				manipulators_list.push(ManipulatorGroup::new(start, None, Some(handle1)));
			} else {
				// Update the out-handle of the previous point
				if let Some(last) = manipulators_list.last_mut() {
					last.out_handle = Some(handle1);
				}
			}

			// Add the end point with the correct in-handle and out-handle (None)
			manipulators_list.push(ManipulatorGroup::new(end, Some(handle2), None));

			current_start = Some(end);

			// Check if this is the last segment
			if index == cubics.len() - 1 {
				all_subpaths.push(Subpath::new(manipulators_list, true));
				manipulators_list = Vec::new(); // Reset manipulators for the next path
			}
		}
	}

	Vector::from_subpaths(all_subpaths, false)
}

type Path = Vec<path_bool::PathSegment>;

fn boolean_union(a: Path, b: Path) -> Vec<Path> {
	path_bool(a, b, PathBooleanOperation::Union)
}

fn path_bool(a: Path, b: Path, op: PathBooleanOperation) -> Vec<Path> {
	match path_bool::path_boolean(&a, FillRule::NonZero, &b, FillRule::NonZero, op) {
		Ok(results) => results,
		Err(e) => {
			let a_path = path_bool::path_to_path_data(&a, 0.001);
			let b_path = path_bool::path_to_path_data(&b, 0.001);
			log::error!("Boolean error {e:?} encountered while processing {a_path}\n {op:?}\n {b_path}");
			Vec::new()
		}
	}
}

fn boolean_subtract(a: Path, b: Path) -> Vec<Path> {
	path_bool(a, b, PathBooleanOperation::Difference)
}

pub fn boolean_intersect(a: Path, b: Path) -> Vec<Path> {
	path_bool(a, b, PathBooleanOperation::Intersection)
}<|MERGE_RESOLUTION|>--- conflicted
+++ resolved
@@ -196,24 +196,14 @@
 
 		#[allow(unused_unsafe)]
 		let boolean_intersection_string = unsafe { boolean_intersect(upper_path_string, lower_path_string) };
-<<<<<<< HEAD
-		let mut instance = from_path(&boolean_intersection_string);
-		instance.style = first_instance.instance.style.clone();
-		let boolean_intersection_result = Instance {
-			instance,
-			mask: None,
-			transform: *first_instance.transform,
-			alpha_blending: *first_instance.alpha_blending,
-			source_node_id: *first_instance.source_node_id,
-=======
 		let mut element = from_path(&boolean_intersection_string);
 		element.style = first_row.element.style.clone();
 		let boolean_intersection_result = TableRow {
 			element,
+			mask: first_row.mask.clone(),
 			transform: *first_row.transform,
 			alpha_blending: *first_row.alpha_blending,
 			source_node_id: *first_row.source_node_id,
->>>>>>> be3de511
 		};
 
 		let transform_of_lower_into_space_of_upper = boolean_intersection_result.transform.inverse() * any_intersection.transform;
@@ -305,6 +295,7 @@
 
 						TableRow {
 							element,
+							mask: row.mask.clone(),
 							transform: row.transform,
 							alpha_blending: row.alpha_blending,
 							source_node_id: row.source_node_id,
@@ -323,6 +314,7 @@
 
 						TableRow {
 							element,
+							mask: row.mask.clone(),
 							transform: row.transform,
 							alpha_blending: row.alpha_blending,
 							source_node_id: row.source_node_id,
