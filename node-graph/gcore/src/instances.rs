--- conflicted
+++ resolved
@@ -1,8 +1,4 @@
-<<<<<<< HEAD
-=======
-use crate::AlphaBlending;
 use crate::transform::ApplyTransform;
->>>>>>> 890da6a3
 use crate::uuid::NodeId;
 use crate::{AlphaBlending, GraphicElement};
 use dyn_any::StaticType;
@@ -39,6 +35,7 @@
 	pub fn new_instance(instance: Instance<T>) -> Self {
 		Self {
 			instance: vec![instance.instance],
+			mask: vec![instance.mask],
 			transform: vec![instance.transform],
 			alpha_blending: vec![instance.alpha_blending],
 			source_node_id: vec![instance.source_node_id],
@@ -48,6 +45,7 @@
 	pub fn with_capacity(capacity: usize) -> Self {
 		Self {
 			instance: Vec::with_capacity(capacity),
+			mask: Vec::with_capacity(capacity),
 			transform: Vec::with_capacity(capacity),
 			alpha_blending: Vec::with_capacity(capacity),
 			source_node_id: Vec::with_capacity(capacity),
@@ -198,11 +196,9 @@
 	type Static = Instances<T>;
 }
 
-<<<<<<< HEAD
 fn one_mask_default() -> Vec<Mask> {
 	vec![None]
 }
-=======
 impl<T> FromIterator<Instance<T>> for Instances<T> {
 	fn from_iter<I: IntoIterator<Item = Instance<T>>>(iter: I) -> Self {
 		let iter = iter.into_iter();
@@ -215,7 +211,6 @@
 	}
 }
 
->>>>>>> 890da6a3
 fn one_daffine2_default() -> Vec<DAffine2> {
 	vec![DAffine2::IDENTITY]
 }
