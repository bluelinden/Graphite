--- conflicted
+++ resolved
@@ -1953,13 +1953,8 @@
 	// Cumulative area or length of all subpaths
 	let mut sum = 0.;
 
-<<<<<<< HEAD
-	for row in vector_data.iter_ref() {
+	for row in vector.iter() {
 		for bezpath in row.element.stroke_bezpath_iter() {
-=======
-	for row in vector.iter() {
-		for subpath in row.element.stroke_bezier_paths() {
->>>>>>> 836a110c
 			let partial = match centroid_type {
 				CentroidType::Area => bezpath_area_centroid_and_area(bezpath, Some(1e-3), Some(1e-3)).filter(|(_, area)| *area > 0.),
 				CentroidType::Length => bezpath_length_centroid_and_length(bezpath, None, true),
