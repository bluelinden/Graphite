use super::PointId;
use super::algorithms::offset_subpath::MAX_ABSOLUTE_DIFFERENCE;
use crate::subpath::{BezierHandles, ManipulatorGroup};
use crate::vector::{SegmentId, Vector};
use dyn_any::DynAny;
use glam::DVec2;
use kurbo::{BezPath, CubicBez, Line, ParamCurve, PathSeg, Point, QuadBez};
use std::ops::Sub;

/// Represents different ways of calculating the centroid.
#[derive(Default, Debug, Clone, Copy, PartialEq, Eq, serde::Serialize, serde::Deserialize, Hash, DynAny, specta::Type, node_macro::ChoiceType)]
#[widget(Radio)]
pub enum CentroidType {
	/// The center of mass for the area of a solid shape's interior, as if made out of an infinitely flat material.
	#[default]
	Area,
	/// The center of mass for the arc length of a curved shape's perimeter, as if made out of an infinitely thin wire.
	Length,
}

pub trait AsU64 {
	fn as_u64(&self) -> u64;
}
impl AsU64 for u32 {
	fn as_u64(&self) -> u64 {
		*self as u64
	}
}
impl AsU64 for u64 {
	fn as_u64(&self) -> u64 {
		*self
	}
}
impl AsU64 for f64 {
	fn as_u64(&self) -> u64 {
		*self as u64
	}
}

pub trait AsI64 {
	fn as_i64(&self) -> i64;
}
impl AsI64 for u32 {
	fn as_i64(&self) -> i64 {
		*self as i64
	}
}
impl AsI64 for u64 {
	fn as_i64(&self) -> i64 {
		*self as i64
	}
}
impl AsI64 for f64 {
	fn as_i64(&self) -> i64 {
		*self as i64
	}
}

#[derive(Default, Debug, Clone, Copy, PartialEq, Eq, serde::Serialize, serde::Deserialize, Hash, DynAny, specta::Type, node_macro::ChoiceType)]
#[widget(Radio)]
pub enum GridType {
	#[default]
	Rectangular = 0,
	Isometric,
}

#[repr(C)]
#[derive(Debug, Clone, Copy, Default, PartialEq, Eq, serde::Serialize, serde::Deserialize, Hash, DynAny, specta::Type, node_macro::ChoiceType)]
#[widget(Radio)]
pub enum ArcType {
	#[default]
	Open = 0,
	Closed,
	PieSlice,
}

#[repr(C)]
#[derive(Debug, Clone, Copy, Default, PartialEq, Eq, serde::Serialize, serde::Deserialize, Hash, DynAny, specta::Type, node_macro::ChoiceType)]
#[widget(Radio)]
pub enum MergeByDistanceAlgorithm {
	#[default]
	Spatial,
	Topological,
}

#[repr(C)]
#[derive(Debug, Clone, Copy, Default, PartialEq, Eq, serde::Serialize, serde::Deserialize, Hash, DynAny, specta::Type, node_macro::ChoiceType)]
#[widget(Radio)]
pub enum PointSpacingType {
	#[default]
	/// The desired spacing distance between points.
	Separation,
	/// The exact number of points to span the path.
	Quantity,
}

pub fn point_to_dvec2(point: Point) -> DVec2 {
	DVec2 { x: point.x, y: point.y }
}

pub fn dvec2_to_point(value: DVec2) -> Point {
	Point { x: value.x, y: value.y }
}

<<<<<<< HEAD
=======
pub fn get_line_endpoints(line: Line) -> (DVec2, DVec2) {
	(point_to_dvec2(line.p0), point_to_dvec2(line.p1))
}

pub fn segment_to_handles(segment: &PathSeg) -> BezierHandles {
	match *segment {
		PathSeg::Line(_) => BezierHandles::Linear,
		PathSeg::Quad(QuadBez { p0: _, p1, p2: _ }) => BezierHandles::Quadratic { handle: point_to_dvec2(p1) },
		PathSeg::Cubic(CubicBez { p0: _, p1, p2, p3: _ }) => BezierHandles::Cubic {
			handle_start: point_to_dvec2(p1),
			handle_end: point_to_dvec2(p2),
		},
	}
}

pub fn handles_to_segment(start: DVec2, handles: BezierHandles, end: DVec2) -> PathSeg {
	match handles {
		BezierHandles::Linear => {
			let p0 = dvec2_to_point(start);
			let p1 = dvec2_to_point(end);
			PathSeg::Line(Line::new(p0, p1))
		}
		BezierHandles::Quadratic { handle } => {
			let p0 = dvec2_to_point(start);
			let p1 = dvec2_to_point(handle);
			let p2 = dvec2_to_point(end);
			PathSeg::Quad(QuadBez::new(p0, p1, p2))
		}
		BezierHandles::Cubic { handle_start, handle_end } => {
			let p0 = dvec2_to_point(start);
			let p1 = dvec2_to_point(handle_start);
			let p2 = dvec2_to_point(handle_end);
			let p3 = dvec2_to_point(end);
			PathSeg::Cubic(CubicBez::new(p0, p1, p2, p3))
		}
	}
}

pub fn bezpath_from_manipulator_groups(manipulator_groups: &[ManipulatorGroup<PointId>], closed: bool) -> BezPath {
	let mut bezpath = kurbo::BezPath::new();
	let mut out_handle;

	let Some(first) = manipulator_groups.first() else { return bezpath };
	bezpath.move_to(dvec2_to_point(first.anchor));
	out_handle = first.out_handle;

	for manipulator in manipulator_groups.iter().skip(1) {
		match (out_handle, manipulator.in_handle) {
			(Some(handle_start), Some(handle_end)) => bezpath.curve_to(dvec2_to_point(handle_start), dvec2_to_point(handle_end), dvec2_to_point(manipulator.anchor)),
			(None, None) => bezpath.line_to(dvec2_to_point(manipulator.anchor)),
			(None, Some(handle)) => bezpath.quad_to(dvec2_to_point(handle), dvec2_to_point(manipulator.anchor)),
			(Some(handle), None) => bezpath.quad_to(dvec2_to_point(handle), dvec2_to_point(manipulator.anchor)),
		}
		out_handle = manipulator.out_handle;
	}

	if closed {
		match (out_handle, first.in_handle) {
			(Some(handle_start), Some(handle_end)) => bezpath.curve_to(dvec2_to_point(handle_start), dvec2_to_point(handle_end), dvec2_to_point(first.anchor)),
			(None, None) => bezpath.line_to(dvec2_to_point(first.anchor)),
			(None, Some(handle)) => bezpath.quad_to(dvec2_to_point(handle), dvec2_to_point(first.anchor)),
			(Some(handle), None) => bezpath.quad_to(dvec2_to_point(handle), dvec2_to_point(first.anchor)),
		}
		bezpath.close_path();
	}
	bezpath
}

pub fn bezpath_to_manipulator_groups(bezpath: &BezPath) -> (Vec<ManipulatorGroup<PointId>>, bool) {
	let mut manipulator_groups = Vec::<ManipulatorGroup<PointId>>::new();
	let mut is_closed = false;

	for element in bezpath.elements() {
		let manipulator_group = match *element {
			kurbo::PathEl::MoveTo(point) => ManipulatorGroup::new(point_to_dvec2(point), None, None),
			kurbo::PathEl::LineTo(point) => ManipulatorGroup::new(point_to_dvec2(point), None, None),
			kurbo::PathEl::QuadTo(point, point1) => ManipulatorGroup::new(point_to_dvec2(point1), Some(point_to_dvec2(point)), None),
			kurbo::PathEl::CurveTo(point, point1, point2) => {
				if let Some(last_manipulator_group) = manipulator_groups.last_mut() {
					last_manipulator_group.out_handle = Some(point_to_dvec2(point));
				}
				ManipulatorGroup::new(point_to_dvec2(point2), Some(point_to_dvec2(point1)), None)
			}
			kurbo::PathEl::ClosePath => {
				if let Some(last_manipulators) = manipulator_groups.pop()
					&& let Some(first_manipulators) = manipulator_groups.first_mut()
				{
					first_manipulators.out_handle = last_manipulators.in_handle;
				}
				is_closed = true;
				break;
			}
		};

		manipulator_groups.push(manipulator_group);
	}

	(manipulator_groups, is_closed)
}

/// Returns true if the [`PathSeg`] is equivalent to a line.
///
/// This is different from simply checking if the segment is [`PathSeg::Line`] or [`PathSeg::Quad`] or [`PathSeg::Cubic`]. Bezier curve can also be a line if the control points are colinear to the start and end points. Therefore if the handles exceed the start and end point, it will still be considered as a line.
pub fn is_linear(segment: PathSeg) -> bool {
	let is_colinear = |a: Point, b: Point, c: Point| -> bool { ((b.x - a.x) * (c.y - a.y) - (b.y - a.y) * (c.x - a.x)).abs() < MAX_ABSOLUTE_DIFFERENCE };

	match segment {
		PathSeg::Line(_) => true,
		PathSeg::Quad(QuadBez { p0, p1, p2 }) => is_colinear(p0, p1, p2),
		PathSeg::Cubic(CubicBez { p0, p1, p2, p3 }) => is_colinear(p0, p1, p3) && is_colinear(p0, p2, p3),
	}
}

/// Get an vec of all the points in a path segment.
pub fn pathseg_points_vec(segment: PathSeg) -> Vec<Point> {
	match segment {
		PathSeg::Line(line) => [line.p0, line.p1].to_vec(),
		PathSeg::Quad(quad_bez) => [quad_bez.p0, quad_bez.p1, quad_bez.p2].to_vec(),
		PathSeg::Cubic(cubic_bez) => [cubic_bez.p0, cubic_bez.p1, cubic_bez.p2, cubic_bez.p3].to_vec(),
	}
}

/// Returns true if the corresponding points of the two [`PathSeg`]s are within the provided absolute value difference from each other.
pub fn pathseg_abs_diff_eq(seg1: PathSeg, seg2: PathSeg, max_abs_diff: f64) -> bool {
	let seg1 = if is_linear(seg1) { PathSeg::Line(Line::new(seg1.start(), seg1.end())) } else { seg1 };
	let seg2 = if is_linear(seg2) { PathSeg::Line(Line::new(seg2.start(), seg2.end())) } else { seg2 };

	let seg1_points = pathseg_points_vec(seg1);
	let seg2_points = pathseg_points_vec(seg2);

	let cmp = |a: f64, b: f64| a.sub(b).abs() < max_abs_diff;

	seg1_points.len() == seg2_points.len() && seg1_points.into_iter().zip(seg2_points).all(|(a, b)| cmp(a.x, b.x) && cmp(a.y, b.y))
}

/// A selectable part of a curve, either an anchor (start or end of a bézier) or a handle (doesn't necessarily go through the bézier but influences curvature).
#[derive(Clone, Copy, PartialEq, Eq, Hash, Debug, DynAny, serde::Serialize, serde::Deserialize)]
pub enum ManipulatorPointId {
	/// A control anchor - the start or end point of a bézier.
	Anchor(PointId),
	/// The handle for a bézier - the first handle on a cubic and the only handle on a quadratic.
	PrimaryHandle(SegmentId),
	/// The end handle on a cubic bézier.
	EndHandle(SegmentId),
}

impl ManipulatorPointId {
	/// Attempt to retrieve the manipulator position in layer space (no transformation applied).
	#[must_use]
	#[track_caller]
	pub fn get_position(&self, vector: &Vector) -> Option<DVec2> {
		match self {
			ManipulatorPointId::Anchor(id) => vector.point_domain.position_from_id(*id),
			ManipulatorPointId::PrimaryHandle(id) => vector.segment_from_id(*id).and_then(|bezier| bezier.handle_start()),
			ManipulatorPointId::EndHandle(id) => vector.segment_from_id(*id).and_then(|bezier| bezier.handle_end()),
		}
	}

	pub fn get_anchor_position(&self, vector: &Vector) -> Option<DVec2> {
		match self {
			ManipulatorPointId::EndHandle(_) | ManipulatorPointId::PrimaryHandle(_) => self.get_anchor(vector).and_then(|id| vector.point_domain.position_from_id(id)),
			_ => self.get_position(vector),
		}
	}

	/// Attempt to get a pair of handles. For an anchor this is the first two handles connected. For a handle it is self and the first opposing handle.
	#[must_use]
	pub fn get_handle_pair(self, vector: &Vector) -> Option<[HandleId; 2]> {
		match self {
			ManipulatorPointId::Anchor(point) => vector.all_connected(point).take(2).collect::<Vec<_>>().try_into().ok(),
			ManipulatorPointId::PrimaryHandle(segment) => {
				let point = vector.segment_domain.segment_start_from_id(segment)?;
				let current = HandleId::primary(segment);
				let other = vector.segment_domain.all_connected(point).find(|&value| value != current);
				other.map(|other| [current, other])
			}
			ManipulatorPointId::EndHandle(segment) => {
				let point = vector.segment_domain.segment_end_from_id(segment)?;
				let current = HandleId::end(segment);
				let other = vector.segment_domain.all_connected(point).find(|&value| value != current);
				other.map(|other| [current, other])
			}
		}
	}

	/// Finds all the connected handles of a point.
	/// For an anchor it is all the connected handles.
	/// For a handle it is all the handles connected to its corresponding anchor other than the current handle.
	pub fn get_all_connected_handles(self, vector: &Vector) -> Option<Vec<HandleId>> {
		match self {
			ManipulatorPointId::Anchor(point) => {
				let connected = vector.all_connected(point).collect::<Vec<_>>();
				Some(connected)
			}
			ManipulatorPointId::PrimaryHandle(segment) => {
				let point = vector.segment_domain.segment_start_from_id(segment)?;
				let current = HandleId::primary(segment);
				let connected = vector.segment_domain.all_connected(point).filter(|&value| value != current).collect::<Vec<_>>();
				Some(connected)
			}
			ManipulatorPointId::EndHandle(segment) => {
				let point = vector.segment_domain.segment_end_from_id(segment)?;
				let current = HandleId::end(segment);
				let connected = vector.segment_domain.all_connected(point).filter(|&value| value != current).collect::<Vec<_>>();
				Some(connected)
			}
		}
	}

	/// Attempt to find the closest anchor. If self is already an anchor then it is just self. If it is a start or end handle, then the start or end point is chosen.
	#[must_use]
	pub fn get_anchor(self, vector: &Vector) -> Option<PointId> {
		match self {
			ManipulatorPointId::Anchor(point) => Some(point),
			ManipulatorPointId::PrimaryHandle(segment) => vector.segment_start_from_id(segment),
			ManipulatorPointId::EndHandle(segment) => vector.segment_end_from_id(segment),
		}
	}

	/// Attempt to convert self to a [`HandleId`], returning none for an anchor.
	#[must_use]
	pub fn as_handle(self) -> Option<HandleId> {
		match self {
			ManipulatorPointId::PrimaryHandle(segment) => Some(HandleId::primary(segment)),
			ManipulatorPointId::EndHandle(segment) => Some(HandleId::end(segment)),
			ManipulatorPointId::Anchor(_) => None,
		}
	}

	/// Attempt to convert self to an anchor, returning None for a handle.
	#[must_use]
	pub fn as_anchor(self) -> Option<PointId> {
		match self {
			ManipulatorPointId::Anchor(point) => Some(point),
			_ => None,
		}
	}

	pub fn get_segment(self) -> Option<SegmentId> {
		match self {
			ManipulatorPointId::PrimaryHandle(segment) | ManipulatorPointId::EndHandle(segment) => Some(segment),
			_ => None,
		}
	}
}

/// The type of handle found on a bézier curve.
#[derive(Clone, Copy, PartialEq, Eq, PartialOrd, Ord, Hash, Debug, DynAny, serde::Serialize, serde::Deserialize)]
pub enum HandleType {
	/// The first handle on a cubic bézier or the only handle on a quadratic bézier.
	Primary,
	/// The second handle on a cubic bézier.
	End,
}

/// Represents a primary or end handle found in a particular segment.
#[derive(Clone, Copy, PartialEq, Eq, PartialOrd, Ord, Hash, Debug, DynAny, serde::Serialize, serde::Deserialize)]
pub struct HandleId {
	pub ty: HandleType,
	pub segment: SegmentId,
}

impl std::fmt::Display for HandleId {
	fn fmt(&self, f: &mut std::fmt::Formatter<'_>) -> std::fmt::Result {
		match self.ty {
			// I haven't checked if "out" and "in" are reversed, or are accurate translations of the "primary" and "end" terms used in the `HandleType` enum, so this naming is an assumption.
			HandleType::Primary => write!(f, "{} out", self.segment.inner()),
			HandleType::End => write!(f, "{} in", self.segment.inner()),
		}
	}
}

impl HandleId {
	/// Construct a handle for the first handle on a cubic bézier or the only handle on a quadratic bézier.
	#[must_use]
	pub const fn primary(segment: SegmentId) -> Self {
		Self { ty: HandleType::Primary, segment }
	}

	/// Construct a handle for the end handle on a cubic bézier.
	#[must_use]
	pub const fn end(segment: SegmentId) -> Self {
		Self { ty: HandleType::End, segment }
	}

	/// Convert to [`ManipulatorPointId`].
	#[must_use]
	pub fn to_manipulator_point(self) -> ManipulatorPointId {
		match self.ty {
			HandleType::Primary => ManipulatorPointId::PrimaryHandle(self.segment),
			HandleType::End => ManipulatorPointId::EndHandle(self.segment),
		}
	}

	/// Calculate the magnitude of the handle from the anchor.
	pub fn length(self, vector: &Vector) -> f64 {
		let Some(anchor_position) = self.to_manipulator_point().get_anchor_position(vector) else {
			// TODO: This was previously an unwrap which was encountered, so this is a temporary way to avoid a crash
			return 0.;
		};
		let handle_position = self.to_manipulator_point().get_position(vector);
		handle_position.map(|pos| (pos - anchor_position).length()).unwrap_or(f64::MAX)
	}

	/// Convert an end handle to the primary handle and a primary handle to an end handle. Note that the new handle may not exist (e.g. for a quadratic bézier).
	#[must_use]
	pub fn opposite(self) -> Self {
		match self.ty {
			HandleType::Primary => Self::end(self.segment),
			HandleType::End => Self::primary(self.segment),
		}
	}
}

>>>>>>> 50be1352
#[derive(Default, Debug, Clone, Copy, PartialEq, Eq, serde::Serialize, serde::Deserialize, Hash, DynAny, specta::Type, node_macro::ChoiceType)]
#[widget(Dropdown)]
pub enum SpiralType {
	#[default]
	Archimedean,
	Logarithmic,
}<|MERGE_RESOLUTION|>--- conflicted
+++ resolved
@@ -102,8 +102,6 @@
 	Point { x: value.x, y: value.y }
 }
 
-<<<<<<< HEAD
-=======
 pub fn get_line_endpoints(line: Line) -> (DVec2, DVec2) {
 	(point_to_dvec2(line.p0), point_to_dvec2(line.p1))
 }
@@ -418,7 +416,6 @@
 	}
 }
 
->>>>>>> 50be1352
 #[derive(Default, Debug, Clone, Copy, PartialEq, Eq, serde::Serialize, serde::Deserialize, Hash, DynAny, specta::Type, node_macro::ChoiceType)]
 #[widget(Dropdown)]
 pub enum SpiralType {
