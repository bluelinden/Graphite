--- conflicted
+++ resolved
@@ -237,14 +237,9 @@
 				return;
 			}
 
-<<<<<<< HEAD
 			if !using_path_tool || !using_shape_tool {
-				*selected.pivot = selected.mean_average_of_pivots();
-=======
-			if !using_path_tool {
 				self.pivot_gizmo.recalculate_transform(document);
 				*selected.pivot = self.pivot_gizmo.position(document);
->>>>>>> ceffcfd8
 				self.local_pivot = document.metadata().document_to_viewport.inverse().transform_point2(*selected.pivot);
 				self.grab_target = self.local_pivot;
 			}
