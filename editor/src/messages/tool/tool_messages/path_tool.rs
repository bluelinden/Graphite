--- conflicted
+++ resolved
@@ -125,9 +125,7 @@
 	UpdateSelectedPointsStatus {
 		overlay_context: OverlayContext,
 	},
-<<<<<<< HEAD
 	MergeSelectedPoints,
-=======
 	Copy {
 		clipboard: Clipboard,
 	},
@@ -141,7 +139,6 @@
 	Duplicate,
 	TogglePointEditing,
 	ToggleSegmentEditing,
->>>>>>> 81abfe14
 }
 
 #[derive(PartialEq, Eq, Hash, Copy, Clone, Debug, Default, serde::Serialize, serde::Deserialize, specta::Type)]
@@ -430,9 +427,7 @@
 				DeleteAndBreakPath,
 				ClosePath,
 				PointerMove,
-<<<<<<< HEAD
 				MergeSelectedPoints,
-=======
 				Copy,
 				Cut,
 				DeleteSelected,
@@ -440,7 +435,6 @@
 				Duplicate,
 				TogglePointEditing,
 				ToggleSegmentEditing
->>>>>>> 81abfe14
 			),
 			PathToolFsmState::Dragging(_) => actions!(PathToolMessageDiscriminant;
 				Escape,
